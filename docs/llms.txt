--- conflicted
+++ resolved
@@ -1,8 +1,4 @@
-<<<<<<< HEAD
-Generated: 2025-05-05T20:57:57Z
-=======
 Generated: 2025-05-06T17:11:19Z
->>>>>>> 62f473ae
 
 ## HyperBEAM Documentation Summary
 
