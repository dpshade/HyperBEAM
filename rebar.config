--- conflicted
+++ resolved
@@ -1,21 +1,16 @@
-<<<<<<< HEAD
-{erl_opts, [debug_info]}.
+{erl_opts, [debug_info, {d, 'COWBOY_QUICER', 1}, {d, 'GUN_QUICER', 1}]}.
 {plugins, [pc, rebar3_rustler]}.
 
+{overrides, [
+    {add, cowboy, [{erl_opts, [{d, 'COWBOY_QUICER', 1}]}]},
+    {add, gun, [{erl_opts, [{d, 'GUN_QUICER', 1}]}]}
+]}.
 
 {cargo_opts, [
     {src_dir, "native/dev_snp"}
 ]}.
 
-=======
-{erl_opts, [debug_info, {d, 'COWBOY_QUICER', 1}, {d, 'GUN_QUICER', 1}]}.
-{plugins, [pc]}.
->>>>>>> 446fd9d5
 
-{overrides, [
-    {add, cowboy, [{erl_opts, [{d, 'COWBOY_QUICER', 1}]}]},
-    {add, gun, [{erl_opts, [{d, 'GUN_QUICER', 1}]}]}
-]}.
 {pre_hooks, [
 	{compile, "make -C \"${REBAR_ROOT_DIR}\" wamr"}
 ]}.
@@ -56,19 +51,11 @@
 ]}.
 
 {deps, [
-<<<<<<< HEAD
-	{b64fast, {git, "https://github.com/ArweaveTeam/b64fast.git",
-        {ref, "58f0502e49bf73b29d95c6d02460d1fb8d2a5273"}}},
-	{jiffy, {git, "https://github.com/ArweaveTeam/jiffy.git",
-        {ref, "74c956defa9116c85d76f77c3e9b5bd6de7bd39a"}}},
-	{cowboy, {git, "https://github.com/ninenines/cowboy", {tag, "2.12.0"}}},
-=======
 	{b64fast, {git, "https://github.com/ArweaveTeam/b64fast.git", {ref, "58f0502e49bf73b29d95c6d02460d1fb8d2a5273"}}},
 	{jiffy, {git, "https://github.com/ArweaveTeam/jiffy.git", {ref, "74c956defa9116c85d76f77c3e9b5bd6de7bd39a"}}},
 	{cowboy, {git, "https://github.com/ninenines/cowboy", {ref, "022013b6c4e967957c7e0e7e7cdefa107fc48741"}}},
 	{gun, {git, "https://github.com/ninenines/gun", {ref, "8efcedd3a089e6ab5317e4310fed424a4ee130f8"}}},
 	{quicer, {git, "https://github.com/qzhuyan/quic.git", {ref, "97d8be9fb8017f4578248f96f5b35f8e357df792"}}},
->>>>>>> 446fd9d5
 	{prometheus, "4.11.0"},
 	{prometheus_cowboy, "0.1.8"},
     {rocksdb, "1.8.0"},
