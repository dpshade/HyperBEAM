--- conflicted
+++ resolved
@@ -105,13 +105,8 @@
         stack_print_prefixes => ["hb", "dev", "ar"],
         debug_print_trace => short, % `short` | `false`. Has performance impact.
         short_trace_len => 5,
-<<<<<<< HEAD
-        debug_ids => true,
+        debug_hide_metadata => false
 		trusted => #{}
-=======
-        debug_ids => false,
-        debug_hide_metadata => false
->>>>>>> 6c22aab3
     }.
 
 %% @doc Get an option from the global options, optionally overriding with a
