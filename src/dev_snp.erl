%%% @doc This device offers an interface for validating AMD SEV-SNP attestations,
%%% as well as generating them, if called in an appropriate environment.
-module(dev_snp).
-export([generate/3, verify/3, trusted/3]).
-export([init/3]).
-include("include/hb.hrl").
-include_lib("eunit/include/eunit.hrl").
-define(ATTESTED_PARAMETERS, [vcpus, vcpu_type, vmm_type, guest_features,
	firmware, kernel, initrd, append]).

%%% Test constants
-define(TEST_NODE, undefined).
-define(TEST_TRUSTED_SOFTWARE, #{
    vcpus => 1,
    vcpu_type => 5, 
    vmm_type => 1,
    guest_features => 1,
    firmware => "b8c5d4082d5738db6b0fb0294174992738645df70c44cdecf7fad3a62244b788e7e408c582ee48a74b289f3acec78510",
    kernel => "69d0cd7d13858e4fcef6bc7797aebd258730f215bc5642c4ad8e4b893cc67576",
    initrd => "853ebf56bc6ba5f08bd5583055a457898ffa3545897bee00103d3066b8766f5c",
    append => "50109b0411fb62260ce47ca17bf43b968aba1d32f964c5f816501c35d483f084"
}).

real_node_test() ->
    if ?TEST_NODE == undefined ->
        {skip, "Test node not set."};
    true ->
        {ok, Report} =
        hb_http:get(
            ?TEST_NODE,
            <<"/~snp@1.0/generate">>,
            #{
                <<"is-trusted-device">> => <<"snp@1.0">>
            }
        ),
        ?event(debug, {snp_report_rcvd, Report}),
        ?event(debug, {report_verifies, hb_message:verify(Report)}),
        Result =
            verify(
                Report,
                #{ <<"target">> => <<"self">> },
                #{ trusted => ?TEST_TRUSTED_SOFTWARE }
            ),
        ?event(debug, {snp_validation_res, Result}),
        ?assertEqual({ok, true}, Result)
    end.

% Should take in options to set for the device such as kernel, initrd, firmware,
% and append hashes and make them available to the device. Only runnable once,
% and only if the operator is not set to an address (and thus, the node has not
% had any priviledged access).
init(M1, _M2, Opts) ->
    case {hb_opts:get(trusted, #{}, Opts), hb_opts:get(operator, undefined, Opts)} of
        {#{snp_hashes := _}, _} ->
            {error, <<"Already initialized.">>};
        {_, Addr} when is_binary(Addr) ->
            {error, <<"Cannot enable SNP if operator is already set.">>};
        _ ->
            SnpHashes = hb_converge:get(<<"body">>, M1, Opts),
            SNPDecoded = jiffy:decode(SnpHashes, [return_maps]),
            Hashes = maps:get(<<"snp_hashes">>, SNPDecoded),
            ok = hb_http_server:set_opts(Opts#{
                % Add our trusted hashes to the device's trusted software list
                trusted => maps:merge(hb_opts:get(trusted, #{}, Opts), Hashes),
                % Set our hashes to the given hashes
                snp_hashes => Hashes
            }),
            {ok, <<"SNP node initialized successfully.">>}
    end.

%% @doc Verify an attestation report message; validating the identity of a 
%% remote node, its ephemeral private address, and the integrity of the report.
%% The checks that must be performed to validate the report are:
%% 1. Verify the address and the node message ID are the same as the ones
%%    used to generate the nonce.
%% 2. Verify the address that signed the message is the same as the one used
%%    to generate the nonce.
%% 3. Verify that the debug flag is disabled.
%% 4. Verify that the firmware, kernel, and OS (VMSAs) hashes, part of the
%%    measurement, are trusted.
%% 5. Verify the measurement is valid.
%% 6. Verify the report's certificate chain to hardware root of trust.
verify(M1, M2, NodeOpts) ->
    {ok, MsgWithJSONReport} = hb_message:find_target(M1, M2, NodeOpts),
	% Normalize the request message
	ReportJSON = hb_converge:get(<<"report">>, MsgWithJSONReport, NodeOpts),
	Report = jiffy:decode(ReportJSON, [return_maps]),
	Msg =
		maps:merge(
			maps:without([<<"report">>], MsgWithJSONReport),
			Report
		),
    ?event({verify, Msg}),
    % Step 1: Verify the nonce.
    Address = hb_converge:get(<<"address">>, Msg, NodeOpts),
    ?event({snp_address, Address}),
    NodeMsgID =
        case hb_converge:get(<<"node-message">>, Msg, NodeOpts#{ hashpath => ignore }) of
            undefined ->
                case hb_converge:get(<<"node-message-id">>, Msg, NodeOpts) of
                    undefined -> {error, missing_node_msg_id};
                    ID -> ID
                end;
            NodeMsg -> hb_util:ok(dev_message:id(NodeMsg, #{}, NodeOpts))
        end,
    ?event({snp_node_msg_id, NodeMsgID}),
    Nonce = hb_util:decode(hb_converge:get(<<"nonce">>, Msg, NodeOpts)),
    ?event({snp_nonce, Nonce}),
    NonceMatches = report_data_matches(Address, NodeMsgID, Nonce),
    ?event({nonce_matches, NonceMatches}),
    % Step 2: Verify the address and the signature.
    Signer = hb_converge:get(<<"attestors/1">>, Msg, NodeOpts),
    ?event({snp_signer, Signer}),
    SigIsValid= hb_message:verify(MsgWithJSONReport),
    ?event({snp_sig_is_valid, SigIsValid}),
    AddressIsValid = Signer == Address,
    ?event({address_is_valid, AddressIsValid, {signer, Signer}, {address, Address}}),
    % Step 3: Verify that the debug flag is disabled.
    DebugDisabled = not is_debug(Msg),
    ?event({debug_disabled, DebugDisabled}),
    % Step 4: Verify measurement data (firmware, kernel, OS image) is trusted.
    IsTrustedSoftware = execute_is_trusted(M1, Msg, NodeOpts),
    ?event({trusted_software, IsTrustedSoftware}),
    % Step 5: Verify the measurement against the report's measurement.
	Args =
		maps:from_list(
			lists:map(
				fun({Key, Val}) -> {binary_to_existing_atom(Key), Val} end,
				maps:to_list(maps:with(lists:map(fun atom_to_binary/1, ?ATTESTED_PARAMETERS), Msg))
			)
		),
	?event({args, Args}),
    {ok,Expected} = dev_snp_nif:compute_launch_digest(Args),
    ?event({expected_measurement, Expected}),
    Measurement = hb_converge:get(<<"measurement">>, Msg, NodeOpts),
    ?event({measurement, {explicit,Measurement}}),
    MeasurementIsValid = dev_snp_nif:verify_measurement(ReportJSON, list_to_binary(Expected)),
    ?event({measurement_is_valid, MeasurementIsValid}),
    % Step 6: Check the report's integrity.
    {ok, ReportIsValid} = dev_snp_nif:verify_signature(ReportJSON),
	?event({report_is_valid, ReportIsValid}),
    Valid =
        lists:all(
            fun(Bool) -> Bool end,
            [
                NonceMatches,
				SigIsValid,
                AddressIsValid,
                DebugDisabled,
                IsTrustedSoftware,
                MeasurementIsValid,
                ReportIsValid
            ]
        ),
    ?event({final_validation_result, Valid}),
    {ok, Valid}.

%% @doc Generate an attestation report and emit it as a message, including all of 
%% the necessary data to generate the nonce (ephemeral node address + node
%% message ID), as well as the expected measurement (firmware, kernel, and VMSAs
%% hashes).
generate(_M1, _M2, Opts) ->
    Wallet = hb_opts:get(priv_wallet, no_valid_wallet, Opts),
    Address = hb_util:human_id(ar_wallet:to_address(Wallet)),
    ?event({snp_wallet, Wallet}),
    % Remove the `priv*` keys from the options.
    {ok, PublicNodeMsgID} =
        dev_message:id(
            NodeMsg =
                hb_private:reset(Opts),
                #{ <<"attestors">> => <<"none">> },
                Opts
            ),
	RawPublicNodeMsgID = hb_util:native_id(PublicNodeMsgID),
<<<<<<< HEAD
	?event(debug, {snp_node_msg, NodeMsg}),
    ?event(debug, {snp_node_msg_id, byte_size(RawPublicNodeMsgID)}),
=======
    ?event({snp_node_msg_id, byte_size(RawPublicNodeMsgID)}),
>>>>>>> 6c22aab3
    % Generate the attestation report.
	?event({snp_address,  byte_size(Address)}),
    ReportData = generate_nonce(Address, RawPublicNodeMsgID),
	?event({snp_report_data, byte_size(ReportData)}),
    {ok,ReportJSON} = dev_snp_nif:generate_attestation_report(ReportData, 1),
	?event({snp_report_json, ReportJSON}),
	LocalHashes = hb_opts:get(snp_hashes, {error, not_configured}, Opts),
    ?event(debug,
        {snp_report_generated,
            {nonce, ReportData},
            {report, ReportJSON}
        }
    ),
    ReportMsg = hb_message:attest(LocalHashes#{
        <<"nonce">> => hb_util:encode(ReportData),
        <<"address">> => Address,
        <<"node-message">> => NodeMsg,
		<<"report">> => ReportJSON
    }, Wallet),
	?event({snp_report_msg, ReportMsg}),
    {ok, ReportMsg}.

%% @doc Ensure that the node's debug policy is disabled.
is_debug(Report) ->
    (hb_converge:get(<<"policy">>, Report, #{}) band (1 bsl 19)) =/= 0.

%% @doc Ensure that all of the software hashes are trusted. The caller may set
%% a specific device to use for the `is-trusted` key. The device must then
%% implement the `trusted` resolver.
execute_is_trusted(M1, Msg, NodeOpts) ->
    % Generate a modified version of the base message, with the 
    % `is-trusted-device` key set as the device, if provided by the caller.
    % If not provided, use the default resolver (this module's `trusted`
    % function).
    ModM1 =
        case hb_converge:get(<<"is-trusted-device">>, M1, NodeOpts) of
            not_found -> M1#{ <<"device">> => <<"snp@1.0">> };
            Device -> {as, Device, M1}
        end,
    Result = lists:all(
        fun(ReportKey) ->
            ReportVal = hb_converge:get(ReportKey, Msg, NodeOpts),
            QueryMsg = #{
                <<"path">> => <<"trusted">>,
                <<"key">> => ReportKey,
                <<"body">> => ReportVal
            },
            ?event({is_trusted_query, {base, ModM1}, {query, QueryMsg}}),
            % Resolve the query message against the modified base message.
            {ok, KeyIsTrusted} = hb_converge:resolve(ModM1, QueryMsg, NodeOpts),
            ?event(debug,
                {is_software_component_trusted,
                    {key, ReportKey},
                    {trusted, ReportKey},
                    {result, KeyIsTrusted}
                }
            ),
            KeyIsTrusted
        end,
		?ATTESTED_PARAMETERS
    ),
    ?event({is_all_software_trusted, Result}),
    {ok, Result}.

%% @doc Default implementation of a resolver for trusted software. Searches the
%% `trusted` key in the base message for a list of trusted values, and checks
%% if the value in the request message is a member of that list.
trusted(Msg1, Msg2, NodeOpts) ->
<<<<<<< HEAD
=======
	%?event({trusted, Msg1, Msg2, NodeOpts}),
>>>>>>> 6c22aab3
    Key = hb_converge:get(<<"key">>, Msg2, NodeOpts),
    Body = hb_converge:get(<<"body">>, Msg2, not_found, NodeOpts),
<<<<<<< HEAD

    %% Ensure Trusted is always a map
    Trusted = hb_opts:get(trusted, #{}, NodeOpts),

    %% Convert Key to binary if it's an atom
    KeyBin = if is_atom(Key) -> atom_to_binary(Key, utf8); true -> Key end,

    TrustKey = maps:get(KeyBin, Trusted, not_found),
    ?event(debug, {trust_key, TrustKey, maps:is_key(KeyBin, Trusted)}),

    %% Final trust validation
    {ok, TrustKey == Body}.


=======
    ?event({checking_trusted, Key, {trusted_list, Trusted}, {body, Body}}),
    {ok, lists:member(Body, if is_list(Trusted) -> Trusted; true -> [Trusted] end)}.
>>>>>>> 6c22aab3

%% @doc Ensure that the report data matches the expected report data.
report_data_matches(Address, NodeMsgID, ReportData) ->
	?event(debug, {generated_nonce, binary_to_list(generate_nonce(Address, NodeMsgID))}),
	?event(debug, {expected_nonce, binary_to_list(ReportData)}),
    generate_nonce(Address, NodeMsgID) == ReportData.

%% @doc Generate the nonce to use in the attestation report.
generate_nonce(RawAddress, RawNodeMsgID) ->
	Address = hb_util:native_id(RawAddress),
	NodeMsgID = hb_util:native_id(RawNodeMsgID),
    << Address/binary, NodeMsgID/binary >>.

%% @doc Generate an attestation report and emit it via HTTP.
% generate_test() ->
% 	Trusted =
% 		#{
% 			vcpus => 1,
% 			vcpu_type => 5, 
% 			vmm_type => 1,
% 			guest_features => 16#1,
% 			firmware => "b8c5d4082d5738db6b0fb0294174992738645df70c44cdecf7fad3a62244b788e7e408c582ee48a74b289f3acec78510",
% 			kernel => "69d0cd7d13858e4fcef6bc7797aebd258730f215bc5642c4ad8e4b893cc67576",
% 			initrd => "02e28b6c718bf0a5260d6f34d3c8fe0d71bf5f02af13e1bc695c6bc162120da1",
% 			append => "56e1e5190622c8c6b9daa4fe3ad83f3831c305bb736735bf795b284cb462c9e7"
% 		},
%     Wallet = ar_wallet:new(),
%     Addr = hb_util:human_id(ar_wallet:to_address(Wallet)),
%     Node = hb_http_server:start_test_node(
%         #{
%             force_signed => true,
%             priv_wallet => Wallet,
% 			snp_hashes => Trusted
%         }
%     ),
%     {ok, Report} = hb_http:get(Node, <<"/\~snp@1.0/generate">>, #{}),
%     ?event({snp_report_rcvd, Report}),
%     ?assertEqual(Addr, hb_converge:get(<<"address">>, Report, #{})),
% 	ValidationRes = verify(#{ <<"trusted">> => Trusted}, #{ <<"body">> => Report }, #{}),
% 	?event({snp_validation_res, ValidationRes}),
%     ?assertEqual({ok, true}, ValidationRes).<|MERGE_RESOLUTION|>--- conflicted
+++ resolved
@@ -172,12 +172,8 @@
                 Opts
             ),
 	RawPublicNodeMsgID = hb_util:native_id(PublicNodeMsgID),
-<<<<<<< HEAD
 	?event(debug, {snp_node_msg, NodeMsg}),
     ?event(debug, {snp_node_msg_id, byte_size(RawPublicNodeMsgID)}),
-=======
-    ?event({snp_node_msg_id, byte_size(RawPublicNodeMsgID)}),
->>>>>>> 6c22aab3
     % Generate the attestation report.
 	?event({snp_address,  byte_size(Address)}),
     ReportData = generate_nonce(Address, RawPublicNodeMsgID),
@@ -246,13 +242,8 @@
 %% `trusted` key in the base message for a list of trusted values, and checks
 %% if the value in the request message is a member of that list.
 trusted(Msg1, Msg2, NodeOpts) ->
-<<<<<<< HEAD
-=======
-	%?event({trusted, Msg1, Msg2, NodeOpts}),
->>>>>>> 6c22aab3
     Key = hb_converge:get(<<"key">>, Msg2, NodeOpts),
     Body = hb_converge:get(<<"body">>, Msg2, not_found, NodeOpts),
-<<<<<<< HEAD
 
     %% Ensure Trusted is always a map
     Trusted = hb_opts:get(trusted, #{}, NodeOpts),
@@ -267,10 +258,6 @@
     {ok, TrustKey == Body}.
 
 
-=======
-    ?event({checking_trusted, Key, {trusted_list, Trusted}, {body, Body}}),
-    {ok, lists:member(Body, if is_list(Trusted) -> Trusted; true -> [Trusted] end)}.
->>>>>>> 6c22aab3
 
 %% @doc Ensure that the report data matches the expected report data.
 report_data_matches(Address, NodeMsgID, ReportData) ->
