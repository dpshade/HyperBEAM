--- conflicted
+++ resolved
@@ -455,10 +455,6 @@
     Message = generate_test_message(Process),
     {ok, _} = hb_ao:resolve(Process, Message, #{ hashpath => ignore }),
     {ok, Results} = hb_ao:resolve(Process, <<"now/results/output/data">>, #{}),
-<<<<<<< HEAD
-
-=======
->>>>>>> 79512238
     ?assertEqual(<<"1">>, Results).
 
 aos_authority_not_trusted_test() ->
